# -*- coding: utf-8 -*-
EDX_VIDEO_ID = "itchyjacket"
"""
Generic Profiles for manually creating profile objects
"""
PROFILE_DICT_MOBILE = dict(
    profile_name="mobile",
    extension="avi",
    width=100,
    height=101
)
PROFILE_DICT_DESKTOP = dict(
    profile_name="desktop",
    extension="mp4",
    width=200,
    height=2001
)
"""
Encoded_videos for test_api, does not have profile.
"""
ENCODED_VIDEO_DICT_MOBILE = dict(
    url="http://www.meowmix.com",
    file_size=4545,
    bitrate=6767,
)

ENCODED_VIDEO_DICT_DESKTOP = dict(
    url="http://www.meowmagic.com",
    file_size=1212,
    bitrate=2323,
)
"""
Validators
"""
VIDEO_DICT_NEGATIVE_DURATION = dict(
    client_video_id="Thunder Cats S01E01",
    duration=-111,
    edx_video_id="thisis12char-thisis7",
)
ENCODED_VIDEO_DICT_NEGATIVE_FILESIZE = dict(
    url="http://www.meowmix.com",
    file_size=-25556,
    bitrate=9600,
)
ENCODED_VIDEO_DICT_NEGATIVE_BITRATE = dict(
    url="http://www.meowmix.com",
    file_size=25556,
    bitrate=-9600,
)
"""
Non-latin
"""
VIDEO_DICT_NON_LATIN_TITLE = dict(
    client_video_id="배고픈 햄스터",
    duration=42,
    edx_video_id="ID"
)
VIDEO_DICT_NON_LATIN_ID = dict(
    client_video_id="Hungry Hamster",
    duration=42,
    edx_video_id="밥줘"
)
PROFILE_DICT_NON_LATIN = dict(
    profile_name=u"배고파",
    extension="mew",
    width=100,
    height=300
)
<<<<<<< HEAD
"""
Fish
"""
VIDEO_DICT_FISH = dict(
    client_video_id="Shallow Swordfish",
    duration=122.00,
    edx_video_id="supersoaker"
)

ENCODED_VIDEO_DICT_FISH_MOBILE = dict(
    url="https://www.swordsingers.com",
    file_size=9000,
    bitrate=42,
    profile="mobile",
)

ENCODED_VIDEO_DICT_FISH_DESKTOP = dict(
    url="https://www.swordsplints.com",
    file_size=1234,
    bitrate=4222,
    profile="desktop",
)

ENCODED_VIDEO_DICT_FISH_INVALID_PROFILE = dict(
    url="https://www.swordsplints.com",
    file_size=1234,
    bitrate=4222,
    profile=11,
)

COMPLETE_SET_FISH = dict(
    encoded_videos=[
        ENCODED_VIDEO_DICT_FISH_MOBILE,
        ENCODED_VIDEO_DICT_FISH_DESKTOP
    ],
    **VIDEO_DICT_FISH
)

COMPLETE_SET_INVALID_ENCODED_VIDEO_FISH = dict(
    encoded_videos=[
        ENCODED_VIDEO_DICT_FISH_MOBILE,
        ENCODED_VIDEO_DICT_FISH_INVALID_PROFILE
    ],
    **VIDEO_DICT_FISH
)

COMPLETE_SET_INVALID_VIDEO_FISH = dict(
    client_video_id="Shallow Swordfish",
    duration=122.00,
    edx_video_id="super/soaker",
    encoded_videos=[
        ENCODED_VIDEO_DICT_FISH_MOBILE,
        ENCODED_VIDEO_DICT_FISH_DESKTOP
    ]
)

COMPLETE_SETS_ALL_INVALID = [
    COMPLETE_SET_INVALID_VIDEO_FISH,
    COMPLETE_SET_INVALID_VIDEO_FISH
]


"""
Star
"""
VIDEO_DICT_STAR = dict(
    client_video_id="TWINKLE TWINKLE",
    duration=122.00,
    edx_video_id="little-star"
)
ENCODED_VIDEO_DICT_STAR = dict(
    url="https://www.howIwonder.com",
    file_size=9000,
    bitrate=42,
    profile=1
)
ENCODED_VIDEO_DICT_STAR2 = dict(
    url="https://www.whatyouare.com",
    file_size=1111,
    bitrate=2333,
    profile=2
)

COMPLETE_SET_STAR = dict(
    encoded_videos=[
        ENCODED_VIDEO_DICT_STAR,
        ENCODED_VIDEO_DICT_STAR2
    ],
    **VIDEO_DICT_STAR
)

COMPLETE_SET_NOT_A_LIST = dict(
    encoded_videos=dict(
        url="https://www.howIwonder.com",
        file_size=9000,
        bitrate=42,
        profile=1
    ),
    **VIDEO_DICT_STAR
)

COMPLETE_SET_EXTRA_VIDEO_FIELD = dict(
    encoded_videos=[
        dict(
            url="https://www.vulturevideos.com",
            file_size=101010,
            bitrate=1234,
            profile=1,
            video="This should be overridden by parent videofield"
        )
    ],
    **VIDEO_DICT_STAR
)
"""
Unsorted
"""
VIDEO_DICT_COAT = dict(
    client_video_id="Callous Coat",
=======
VIDEO_DICT_CATS = dict(
    client_video_id="Thunder Cats S01E01",
>>>>>>> 5b4d6706
    duration=111.00,
    edx_video_id="itchyjacket",
)
VIDEO_DICT_AVERAGE = dict(
    client_video_id="Average Animal",
    duration=111.00,
    edx_video_id="mediocrity",
)
VIDEO_DICT_AVERAGE2 = dict(
    client_video_id="Lolcat",
    duration=122.00,
    edx_video_id="mediocrity",
)

<<<<<<< HEAD
VIDEO_DICT_CRAYFISH = dict(
    client_video_id="Crazy Crayfish",
    duration=111.00,
    edx_video_id="craycray",
)

VIDEO_DICT_BEE_INVALID = dict(
    client_video_id="Barking Bee",
    duration=111.00,
    edx_video_id="wa/sps",
)


VIDEO_DICT_INVALID_ID = dict(
    client_video_id="SuperSloth",
    duration=42,
    edx_video_id="sloppy/sloth!!"
)


VIDEO_DICT_DUPLICATES = [
    VIDEO_DICT_CRAYFISH,
    VIDEO_DICT_CRAYFISH,
    VIDEO_DICT_CRAYFISH
]

COMPLETE_SETS = [
    COMPLETE_SET_STAR,
    COMPLETE_SET_FISH
]

COMPLETE_SETS_ONE_INVALID = [
    COMPLETE_SET_STAR,
    COMPLETE_SET_INVALID_VIDEO_FISH
]

VIDEO_DICT_SET_OF_THREE = [
    VIDEO_DICT_COAT,
    VIDEO_DICT_AVERAGE,
    VIDEO_DICT_CRAYFISH
]

VIDEO_DICT_INVALID_SET = [
    VIDEO_DICT_COAT,
    VIDEO_DICT_INVALID_ID,
    VIDEO_DICT_BEE_INVALID
]
=======
VIDEO_DICT_LION = dict(
    client_video_id="Lolcat",
    duration=111.00,
    edx_video_id="caw",
)
VIDEO_DICT_LION2 = dict(
    client_video_id="Lolcat",
    duration=122.00,
    edx_video_id="caw",
)

VIDEO_DICT_TIGERS_BEARS = [
    dict(
        client_video_id="Tipsy Tiger",
        duration=111.00,
        edx_video_id="meeeeeow",
    ),
    dict(
        client_video_id="Boring Bear",
        duration=111.00,
        edx_video_id="hithar",
    )
]

VIDEO_DICT_INVALID_SET = [
    dict(
        client_video_id="Average Animal",
        duration=111.00,
        edx_video_id="mediocrity",
    ),
    dict(
        client_video_id="Barking Bee",
        duration=111.00,
        edx_video_id="wa/sps",
    ),
    dict(
        client_video_id="Callous Coat",
        duration=111.00,
        edx_video_id="not an animal",
    )
]

VIDEO_DICT_DUPLICATES = [
    dict(
        client_video_id="Gaggling gopher",
        duration=111.00,
        edx_video_id="gg",
    ),
    dict(
        client_video_id="Gaggling gopher",
        duration=111.00,
        edx_video_id="gg",
    ),
]

VIDEO_DICT_NEGATIVE_DURATION = dict(
    client_video_id="Thunder Cats S01E01",
    duration=-111,
    edx_video_id="thisis12char-thisis7",
)

VIDEO_DICT_INVALID_ID = dict(
    client_video_id="SuperSloth",
    duration=42,
    edx_video_id="sloppy/sloth!!"
)

VIDEO_DICT_NON_LATIN_TITLE = dict(
    client_video_id="배고픈 햄스터",
    duration=42,
    edx_video_id="ID"
)

VIDEO_DICT_NON_LATIN_ID = dict(
    client_video_id="Hungry Hamster",
    duration=42,
    edx_video_id="밥줘"
)
>>>>>>> 5b4d6706
<|MERGE_RESOLUTION|>--- conflicted
+++ resolved
@@ -66,7 +66,6 @@
     width=100,
     height=300
 )
-<<<<<<< HEAD
 """
 Fish
 """
@@ -185,10 +184,6 @@
 """
 VIDEO_DICT_COAT = dict(
     client_video_id="Callous Coat",
-=======
-VIDEO_DICT_CATS = dict(
-    client_video_id="Thunder Cats S01E01",
->>>>>>> 5b4d6706
     duration=111.00,
     edx_video_id="itchyjacket",
 )
@@ -203,7 +198,6 @@
     edx_video_id="mediocrity",
 )
 
-<<<<<<< HEAD
 VIDEO_DICT_CRAYFISH = dict(
     client_video_id="Crazy Crayfish",
     duration=111.00,
@@ -215,7 +209,6 @@
     duration=111.00,
     edx_video_id="wa/sps",
 )
-
 
 VIDEO_DICT_INVALID_ID = dict(
     client_video_id="SuperSloth",
@@ -223,7 +216,6 @@
     edx_video_id="sloppy/sloth!!"
 )
 
-
 VIDEO_DICT_DUPLICATES = [
     VIDEO_DICT_CRAYFISH,
     VIDEO_DICT_CRAYFISH,
@@ -250,84 +242,4 @@
     VIDEO_DICT_COAT,
     VIDEO_DICT_INVALID_ID,
     VIDEO_DICT_BEE_INVALID
-]
-=======
-VIDEO_DICT_LION = dict(
-    client_video_id="Lolcat",
-    duration=111.00,
-    edx_video_id="caw",
-)
-VIDEO_DICT_LION2 = dict(
-    client_video_id="Lolcat",
-    duration=122.00,
-    edx_video_id="caw",
-)
-
-VIDEO_DICT_TIGERS_BEARS = [
-    dict(
-        client_video_id="Tipsy Tiger",
-        duration=111.00,
-        edx_video_id="meeeeeow",
-    ),
-    dict(
-        client_video_id="Boring Bear",
-        duration=111.00,
-        edx_video_id="hithar",
-    )
-]
-
-VIDEO_DICT_INVALID_SET = [
-    dict(
-        client_video_id="Average Animal",
-        duration=111.00,
-        edx_video_id="mediocrity",
-    ),
-    dict(
-        client_video_id="Barking Bee",
-        duration=111.00,
-        edx_video_id="wa/sps",
-    ),
-    dict(
-        client_video_id="Callous Coat",
-        duration=111.00,
-        edx_video_id="not an animal",
-    )
-]
-
-VIDEO_DICT_DUPLICATES = [
-    dict(
-        client_video_id="Gaggling gopher",
-        duration=111.00,
-        edx_video_id="gg",
-    ),
-    dict(
-        client_video_id="Gaggling gopher",
-        duration=111.00,
-        edx_video_id="gg",
-    ),
-]
-
-VIDEO_DICT_NEGATIVE_DURATION = dict(
-    client_video_id="Thunder Cats S01E01",
-    duration=-111,
-    edx_video_id="thisis12char-thisis7",
-)
-
-VIDEO_DICT_INVALID_ID = dict(
-    client_video_id="SuperSloth",
-    duration=42,
-    edx_video_id="sloppy/sloth!!"
-)
-
-VIDEO_DICT_NON_LATIN_TITLE = dict(
-    client_video_id="배고픈 햄스터",
-    duration=42,
-    edx_video_id="ID"
-)
-
-VIDEO_DICT_NON_LATIN_ID = dict(
-    client_video_id="Hungry Hamster",
-    duration=42,
-    edx_video_id="밥줘"
-)
->>>>>>> 5b4d6706
+]