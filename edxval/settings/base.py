--- conflicted
+++ resolved
@@ -194,12 +194,10 @@
     },
 ]
 
-<<<<<<< HEAD
 STORAGES = {
     "default": {
         "BACKEND": "django.core.files.storage.FileSystemStorage",
     },
 }
-=======
-TRANSCRIPT_LANG_CACHE_TIMEOUT = 60 * 60 * 24  # 24 hours
->>>>>>> eabb63a9
+
+TRANSCRIPT_LANG_CACHE_TIMEOUT = 60 * 60 * 24  # 24 hours